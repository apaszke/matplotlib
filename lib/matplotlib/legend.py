--- conflicted
+++ resolved
@@ -11,12 +11,8 @@
 that not all kinds of artist are supported by the legend yet (See
 :ref:`plotting-guide-legend` for more information).
 """
-<<<<<<< HEAD
-from __future__ import absolute_import, division, print_function, unicode_literals
-=======
 from __future__ import (absolute_import, division, print_function,
                         unicode_literals)
->>>>>>> d5f98765
 
 import six
 from six.moves import xrange
