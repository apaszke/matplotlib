"""
Render to qt from agg
"""
from __future__ import division, print_function

import os, sys

import matplotlib
from matplotlib.figure import Figure

from backend_agg import FigureCanvasAgg
from backend_qt4 import QtCore, QtGui, FigureManagerQT, FigureCanvasQT,\
     show, draw_if_interactive, backend_version, \
     NavigationToolbar2QT

DEBUG = False


def new_figure_manager( num, *args, **kwargs ):
    """
    Create a new figure manager instance
    """
    if DEBUG: print('backend_qtagg.new_figure_manager')
    FigureClass = kwargs.pop('FigureClass', Figure)
    thisFig = FigureClass( *args, **kwargs )
    canvas = FigureCanvasQTAgg( thisFig )
    return FigureManagerQT( canvas, num )

class NavigationToolbar2QTAgg(NavigationToolbar2QT):
    def _get_canvas(self, fig):
        return FigureCanvasQTAgg(fig)

class FigureManagerQTAgg(FigureManagerQT):
    def _get_toolbar(self, canvas, parent):
        # must be inited after the window, drawingArea and figure
        # attrs are set
        if matplotlib.rcParams['toolbar']=='classic':
            print("Classic toolbar is not supported")
        elif matplotlib.rcParams['toolbar']=='toolbar2':
            toolbar = NavigationToolbar2QTAgg(canvas, parent)
        else:
            toolbar = None
        return toolbar

class FigureCanvasQTAgg( FigureCanvasQT, FigureCanvasAgg ):
    """
    The canvas the figure renders into.  Calls the draw and print fig
    methods, creates the renderers, etc...

    Public attribute

      figure - A Figure instance
   """

    def __init__( self, figure ):
        if DEBUG: print('FigureCanvasQtAgg: ', figure)
        FigureCanvasQT.__init__( self, figure )
        FigureCanvasAgg.__init__( self, figure )
        self.drawRect = False
        self.rect = []
        self.blitbox = None
        self.setAttribute(QtCore.Qt.WA_OpaquePaintEvent)

    def drawRectangle( self, rect ):
        self.rect = rect
        self.drawRect = True
        self.repaint( )

    def paintEvent( self, e ):
        """
        Copy the image from the Agg canvas to the qt.drawable.
        In Qt, all drawing should be done inside of here when a widget is
        shown onscreen.
        """

        #FigureCanvasQT.paintEvent( self, e )
        if DEBUG: print('FigureCanvasQtAgg.paintEvent: ', self, \
           self.get_width_height())

        if self.blitbox is None:
            # matplotlib is in rgba byte order.  QImage wants to put the bytes
            # into argb format and is in a 4 byte unsigned int.  Little endian
            # system is LSB first and expects the bytes in reverse order
            # (bgra).
            if QtCore.QSysInfo.ByteOrder == QtCore.QSysInfo.LittleEndian:
                stringBuffer = self.renderer._renderer.tostring_bgra()
            else:
                stringBuffer = self.renderer._renderer.tostring_argb()

            qImage = QtGui.QImage(stringBuffer, self.renderer.width,
                                  self.renderer.height,
                                  QtGui.QImage.Format_ARGB32)
            p = QtGui.QPainter(self)
            p.drawPixmap(QtCore.QPoint(0, 0), QtGui.QPixmap.fromImage(qImage))

            # draw the zoom rectangle to the QPainter
            if self.drawRect:
                p.setPen( QtGui.QPen( QtCore.Qt.black, 1, QtCore.Qt.DotLine ) )
                p.drawRect( self.rect[0], self.rect[1], self.rect[2], self.rect[3] )
            p.end()
        else:
            bbox = self.blitbox
            l, b, r, t = bbox.extents
            w = int(r) - int(l)
            h = int(t) - int(b)
            t = int(b) + h
            reg = self.copy_from_bbox(bbox)
            stringBuffer = reg.to_string_argb()
            qImage = QtGui.QImage(stringBuffer, w, h, QtGui.QImage.Format_ARGB32)
            pixmap = QtGui.QPixmap.fromImage(qImage)
            p = QtGui.QPainter( self )
            p.drawPixmap(QtCore.QPoint(l, self.renderer.height-t), pixmap)
            p.end()
            self.blitbox = None
        self.drawRect = False

    def draw( self ):
        """
        Draw the figure with Agg, and queue a request
        for a Qt draw.
        """
<<<<<<< HEAD

        if DEBUG: print("FigureCanvasQtAgg.draw", self)
        self.replot = True
=======
        # The Agg draw is done here; delaying it until the paintEvent
        # causes problems with code that uses the result of the
        # draw() to update plot elements.
        FigureCanvasAgg.draw(self)
>>>>>>> 29a43dbd
        self.update()

    def blit(self, bbox=None):
        """
        Blit the region in bbox
        """
        self.blitbox = bbox
        l, b, w, h = bbox.bounds
        t = b + h
        self.repaint(l, self.renderer.height-t, w, h)

    def print_figure(self, *args, **kwargs):
        FigureCanvasAgg.print_figure(self, *args, **kwargs)
        self.draw()<|MERGE_RESOLUTION|>--- conflicted
+++ resolved
@@ -119,16 +119,10 @@
         Draw the figure with Agg, and queue a request
         for a Qt draw.
         """
-<<<<<<< HEAD
-
-        if DEBUG: print("FigureCanvasQtAgg.draw", self)
-        self.replot = True
-=======
         # The Agg draw is done here; delaying it until the paintEvent
         # causes problems with code that uses the result of the
         # draw() to update plot elements.
         FigureCanvasAgg.draw(self)
->>>>>>> 29a43dbd
         self.update()
 
     def blit(self, bbox=None):
